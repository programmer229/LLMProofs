--- conflicted
+++ resolved
@@ -127,11 +127,7 @@
             "extracted_judge_score": correct_scores[idx],
             "total_reward_score": total_scores[idx],
             "gold_score": gold_scores[idx],
-<<<<<<< HEAD
-            "correct_formatting": correctly_formatted[idx]
-=======
             "format_score": correctly_formatted[idx]
->>>>>>> 7e198fde
         }
         question_details[question_id] = question_dict
 
