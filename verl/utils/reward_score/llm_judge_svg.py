"""
Make a copy of this file and modify it for your custom reward function.
Keep in mind that this reward function takes in a batch of trajectories and returns a tensor of scores, unlike
the standard compute_score functions verl provies which take in a single solution and ground truth and return a single score.
"""

from verl.utils.reward_score.utils.llm_judge_base import judge
import re, torch, os, json
import random, sys
from verl.utils.reward_score.integration_numeric import compute_score as compute_score_numeric
import sympy as sp
import logging
from verl.utils.reward_score.utils.llm_judge_utils import extract_judge_score
from verl.utils.reward_score.utils.svg_utils import is_svg_parsable, convert_svg_to_png, convert_svg_to_base64
import ray

logger = logging.getLogger(__name__)

def log_unique(message):
    if not hasattr(log_unique, 'last_message'):
        log_unique.last_message = None
    if message != log_unique.last_message:
        logger.info(message)
        log_unique.last_message = message

def compute_score(solutions_batch, 
                  ground_truth_batch, 
                  valid_response_lengths, 
                  reward_tensor,
                  max_response_length=None,
                  tokenizer=None):

    ############################################################################
    ################### STEP 1: CREATE YOUR PROMPTS ############################
    ############################################################################

    print("Using the SVG compute score function.")
    
    system_prompt = "You are an expert at marking SVG image generation."
    prompt_template = """Attached is an SVG image. Follow the rubric below to score the SVG image:

### Detailed Rubric (0–50 Points)

#### **Category 1: Structural Validity & Syntax (0–10 points)**  
0–2:  
- The SVG is broken, with missing or invalid tags.  
- Does not render properly due to syntax errors.  

3–4:  
- Some minor syntax issues, but the image mostly renders.  
- Some missing closing tags or incorrect attributes.  

5–6:  
- Properly structured, though some redundant or inefficient code is present.  
- The image is mostly functional.  

7–8:  
- Fully valid SVG structure with clean syntax.  
- Well-formed and adheres to SVG specifications.  

9–10:  
- Highly optimized, well-structured, and cleanly formatted.  
- Follows best practices for SVG syntax with no unnecessary elements.  

---

#### **Category 2: Visual Aesthetics & Design Quality (0–10 points)**  
0–2:  
- Image is visually unappealing or lacks coherence.  
- Poor use of colors, shapes, and alignment.  

3–4:  
- Basic design elements are present but lack refinement.  
- Poor spacing, alignment, or color choices.  

5–6:  
- Visually acceptable but could use better balance or composition.  
- Colors and elements are somewhat harmonious.  

7–8:  
- Well-designed, with attention to spacing, colors, and composition.  
- Elements are arranged aesthetically and work well together.  

9–10:  
- Exceptional design quality with a strong sense of aesthetics.  
- Colors, balance, and layout create a visually pleasing and professional image.  

---

#### **Category 3: Complexity & Detail (0–10 points)**  
0–2:  
- Too simple, lacking meaningful detail.  
- Appears unfinished or overly minimal.  

3–4:  
- Some effort at detail, but too basic or lacking refinement.  

5–6:  
- Moderate level of detail; visually interesting but not intricate.  

7–8:  
- Rich in detail with carefully designed elements.  
- Clearly goes beyond basic shapes and adds depth.  

9–10:  
- Highly intricate with exceptional attention to detail.  
- Subtle touches make the image feel polished and sophisticated.  

---

#### **Category 4: Faithfulness to Prompt (0–20 points, weighted 2x)**  
0–4:  
- Image does not resemble what was requested.  
- Key elements are missing or completely inaccurate.  

5–8:  
- Some aspects match the prompt, but major features are incorrect.  

9–12:  
- Moderately faithful to the prompt; most elements are present but may be misinterpreted.  

13–16:  
- Strong alignment with the prompt, with only minor deviations.  
- Includes most requested details with reasonable accuracy.  

17–20:  
- Perfectly captures the intent and details of the prompt.  
- High accuracy in representing requested elements, style, and composition.  

---

Scoring & Guidelines
Each of the 10 categories is worth up to 10 points, for a total of 0–50 possible points.
Use the descriptors in each category to choose an appropriate integer score from 0 to 10 or 20 (no half points).
Sum the category scores for a total mark out of 50.

Because this is a high-standard evaluation, scores above 40 should be exceedingly rare, reserved for exceptionally well-crafted, near-professional SVGs.

Please first reason about your score, and then output your score in this exact format: 
<JUDGE_SCORE>SCORE</JUDGE_SCORE>"""


    extracted_solutions = [extract_candidate_solution(sol) for sol in solutions_batch]
    base64_svg_solutions = [convert_svg_to_base64(sol) for sol in extracted_solutions]

    # Select prompts and base64_svg_solutions to pass to the LLM (the ones where the base64_svg_solution is not -1)
    # This is because the LLM will return a score for each SVG, and we only want to return the scores for the valid SVGs
    valid_base64_svg_solutions = [sol for sol in base64_svg_solutions if sol != -1]
    valid_svg_indices = [i for i, sol in enumerate(base64_svg_solutions) if sol != -1]

    prompts = [prompt_template]*len(valid_base64_svg_solutions)
    assert len(prompts) == len(valid_base64_svg_solutions), "Prompts and valid_base64_svg_solutions must be the same length."

    ############################################################################
    ################### STEP 2: PASS TO THE LLM JUDGE ##########################
    ############################################################################
    
    local_model = False # We want to use the API model
    async_reward = False # We want to use the synchronous reward
<<<<<<< HEAD
    api_model = "meta-llama/Llama-3.2-3B-Instruct-Turbo"
    client_service = "together"
=======
    api_model = "gpt-4o-mini-2024-07-18"
    client_service = "openai"
>>>>>>> 1f1151d0
    max_tokens = 1000
    temperature = 0.7

    try:
        judge_responses = judge(model=api_model,  # Either model name or path to model 
                                client_service=client_service,
                                system_prompt=system_prompt,
                                prompts=prompts,
                                max_tokens=max_tokens,
                                temperature=temperature,
                                local_model=local_model,
                                png_base64_images=valid_base64_svg_solutions,
                                async_reward=async_reward)
    except Exception as e:
        print(f"Error: {e}")
        print(f"Judge responses: {judge_responses}")
        ray.shutdown()
        sys.exit()
            
    ############################################################################
    ################### STEP 3: PARSE JUDGE RESPONSE #########################
    ############################################################################

    # Print 10 random responses for debugging
    num_samples = min(10, len(judge_responses))
    sample_indices = random.sample(range(len(judge_responses)), num_samples)
    print("\nSample of judge responses:")
    for idx in sample_indices:            
        print(f"\nSolution {idx}:")
        print("-" * 80)
        print(solutions_batch[idx])
        print("-" * 80)
        print(f"\nJudge Response {idx}:")
        print(judge_responses[idx])
        print("-" * 80)

    judge_scores = [extract_judge_score(response)/50 for response in judge_responses]
    
    # Place the judge scores back in the right indices in total_scores according to the valid_svg_indices, and set the rest to 0
    total_scores = [0]*len(solutions_batch)
    for i, score in enumerate(judge_scores):
        total_scores[valid_svg_indices[i]] = score

    # Step 4: Convert the scores to a reward tensor
    for i, score in enumerate(total_scores):
        reward_tensor[i, valid_response_lengths[i] - 1] = score
    
    ############################################################################
    ################### STEP 5: LOGGING EXTRA METRICS #######################
    ############################################################################

<<<<<<< HEAD
    extra_logs_path = "/home/ubuntu/o1-replication-central/CustomTinyZero/checkpoints/svg_judge_experiments/llama3.2_3b_svgbasic"
=======
    extra_logs_path = "/home/ubuntu/o1-replication-central/CustomTinyZero/checkpoints/svg_judge_experiments/qwen2.5_7b_svg_gpt4o_mini2"
>>>>>>> 1f1151d0

    logged_judge_responses = ["Did not call judge"]*len(solutions_batch)
    for i, idx in enumerate(valid_svg_indices):
        logged_judge_responses[idx] = judge_responses[i]

    print(f"Valid SVG indices: {valid_svg_indices}")
    print(f"len valid svg indices: {len(valid_svg_indices)}")
    print(f"Total scores: {total_scores}")
    print(f"len total scores: {len(total_scores)}")

    # Create dictionary mapping question IDs to details
    question_details = {}
    for idx in range(len(solutions_batch)):
        question_id = f"q{idx+1}"
        question_dict = {
            "model_solution": solutions_batch[idx],
            "extracted_solution": extracted_solutions[idx],
            "base64_solution": base64_svg_solutions[idx],
            "judge_response": logged_judge_responses[idx],
            "total_score": total_scores[idx]
        }
        question_details[question_id] = question_dict

    # Load existing details or create new list
    details_file = os.path.join(extra_logs_path, "question_logs.json")
    if not os.path.exists(details_file):
        existing_details = []
    else:
        with open(details_file, 'r') as f:
            existing_details = json.load(f)

    # Append new details and save
    existing_details.append(question_details)
    with open(details_file, 'w') as f:
        json.dump(existing_details, f, indent=4)

    return reward_tensor

def extract_candidate_solution(solution_str: str, method: str = 'strict') -> str:
    """
    Extracts the candidate integration solution from the provided solution string.
    Also filters out any candidate that directly contains an integration command.
    """

    solution_str = solution_str.split("</instruction>")[-1] if "</instruction>" in solution_str else solution_str
    if not solution_str or not isinstance(solution_str, str):
        return None
        
    assert method in ['strict', 'flexible'], "Method must be 'strict' or 'flexible'"
    candidate = None
    if method == 'strict':
        try:
            matches = re.findall(r"<svg_image>(.*?)</svg_image>", solution_str, re.IGNORECASE | re.DOTALL)
            candidate = matches[-1].strip() if matches else None
        except Exception:
            return None
    else:
        candidate = solution_str.strip()

    return candidate<|MERGE_RESOLUTION|>--- conflicted
+++ resolved
@@ -38,7 +38,9 @@
     
     system_prompt = "You are an expert at marking SVG image generation."
     prompt_template = """Attached is an SVG image. Follow the rubric below to score the SVG image:
-
+    prompt_template = """Attached is an SVG image. Follow the rubric below to score the SVG image:
+
+### Detailed Rubric (0–50 Points)
 ### Detailed Rubric (0–50 Points)
 
 #### **Category 1: Structural Validity & Syntax (0–10 points)**  
@@ -61,6 +63,26 @@
 9–10:  
 - Highly optimized, well-structured, and cleanly formatted.  
 - Follows best practices for SVG syntax with no unnecessary elements.  
+#### **Category 1: Structural Validity & Syntax (0–10 points)**  
+0–2:  
+- The SVG is broken, with missing or invalid tags.  
+- Does not render properly due to syntax errors.  
+
+3–4:  
+- Some minor syntax issues, but the image mostly renders.  
+- Some missing closing tags or incorrect attributes.  
+
+5–6:  
+- Properly structured, though some redundant or inefficient code is present.  
+- The image is mostly functional.  
+
+7–8:  
+- Fully valid SVG structure with clean syntax.  
+- Well-formed and adheres to SVG specifications.  
+
+9–10:  
+- Highly optimized, well-structured, and cleanly formatted.  
+- Follows best practices for SVG syntax with no unnecessary elements.  
 
 ---
 
@@ -84,7 +106,49 @@
 9–10:  
 - Exceptional design quality with a strong sense of aesthetics.  
 - Colors, balance, and layout create a visually pleasing and professional image.  
-
+---
+
+#### **Category 2: Visual Aesthetics & Design Quality (0–10 points)**  
+0–2:  
+- Image is visually unappealing or lacks coherence.  
+- Poor use of colors, shapes, and alignment.  
+
+3–4:  
+- Basic design elements are present but lack refinement.  
+- Poor spacing, alignment, or color choices.  
+
+5–6:  
+- Visually acceptable but could use better balance or composition.  
+- Colors and elements are somewhat harmonious.  
+
+7–8:  
+- Well-designed, with attention to spacing, colors, and composition.  
+- Elements are arranged aesthetically and work well together.  
+
+9–10:  
+- Exceptional design quality with a strong sense of aesthetics.  
+- Colors, balance, and layout create a visually pleasing and professional image.  
+
+---
+
+#### **Category 3: Complexity & Detail (0–10 points)**  
+0–2:  
+- Too simple, lacking meaningful detail.  
+- Appears unfinished or overly minimal.  
+
+3–4:  
+- Some effort at detail, but too basic or lacking refinement.  
+
+5–6:  
+- Moderate level of detail; visually interesting but not intricate.  
+
+7–8:  
+- Rich in detail with carefully designed elements.  
+- Clearly goes beyond basic shapes and adds depth.  
+
+9–10:  
+- Highly intricate with exceptional attention to detail.  
+- Subtle touches make the image feel polished and sophisticated.  
 ---
 
 #### **Category 3: Complexity & Detail (0–10 points)**  
@@ -126,16 +190,43 @@
 17–20:  
 - Perfectly captures the intent and details of the prompt.  
 - High accuracy in representing requested elements, style, and composition.  
-
+---
+
+#### **Category 4: Faithfulness to Prompt (0–20 points, weighted 2x)**  
+0–4:  
+- Image does not resemble what was requested.  
+- Key elements are missing or completely inaccurate.  
+
+5–8:  
+- Some aspects match the prompt, but major features are incorrect.  
+
+9–12:  
+- Moderately faithful to the prompt; most elements are present but may be misinterpreted.  
+
+13–16:  
+- Strong alignment with the prompt, with only minor deviations.  
+- Includes most requested details with reasonable accuracy.  
+
+17–20:  
+- Perfectly captures the intent and details of the prompt.  
+- High accuracy in representing requested elements, style, and composition.  
+
+---
 ---
 
 Scoring & Guidelines
 Each of the 10 categories is worth up to 10 points, for a total of 0–50 possible points.
 Use the descriptors in each category to choose an appropriate integer score from 0 to 10 or 20 (no half points).
 Sum the category scores for a total mark out of 50.
+Each of the 10 categories is worth up to 10 points, for a total of 0–50 possible points.
+Use the descriptors in each category to choose an appropriate integer score from 0 to 10 or 20 (no half points).
+Sum the category scores for a total mark out of 50.
 
 Because this is a high-standard evaluation, scores above 40 should be exceedingly rare, reserved for exceptionally well-crafted, near-professional SVGs.
-
+Because this is a high-standard evaluation, scores above 40 should be exceedingly rare, reserved for exceptionally well-crafted, near-professional SVGs.
+
+Please first reason about your score, and then output your score in this exact format: 
+<JUDGE_SCORE>SCORE</JUDGE_SCORE>"""
 Please first reason about your score, and then output your score in this exact format: 
 <JUDGE_SCORE>SCORE</JUDGE_SCORE>"""
 
@@ -149,6 +240,7 @@
     valid_svg_indices = [i for i, sol in enumerate(base64_svg_solutions) if sol != -1]
 
     prompts = [prompt_template]*len(valid_base64_svg_solutions)
+    prompts = [prompt_template]*len(valid_base64_svg_solutions)
     assert len(prompts) == len(valid_base64_svg_solutions), "Prompts and valid_base64_svg_solutions must be the same length."
 
     ############################################################################
@@ -157,13 +249,8 @@
     
     local_model = False # We want to use the API model
     async_reward = False # We want to use the synchronous reward
-<<<<<<< HEAD
     api_model = "meta-llama/Llama-3.2-3B-Instruct-Turbo"
     client_service = "together"
-=======
-    api_model = "gpt-4o-mini-2024-07-18"
-    client_service = "openai"
->>>>>>> 1f1151d0
     max_tokens = 1000
     temperature = 0.7
 
@@ -201,6 +288,7 @@
         print("-" * 80)
 
     judge_scores = [extract_judge_score(response)/50 for response in judge_responses]
+    judge_scores = [extract_judge_score(response)/50 for response in judge_responses]
     
     # Place the judge scores back in the right indices in total_scores according to the valid_svg_indices, and set the rest to 0
     total_scores = [0]*len(solutions_batch)
@@ -215,11 +303,7 @@
     ################### STEP 5: LOGGING EXTRA METRICS #######################
     ############################################################################
 
-<<<<<<< HEAD
     extra_logs_path = "/home/ubuntu/o1-replication-central/CustomTinyZero/checkpoints/svg_judge_experiments/llama3.2_3b_svgbasic"
-=======
-    extra_logs_path = "/home/ubuntu/o1-replication-central/CustomTinyZero/checkpoints/svg_judge_experiments/qwen2.5_7b_svg_gpt4o_mini2"
->>>>>>> 1f1151d0
 
     logged_judge_responses = ["Did not call judge"]*len(solutions_batch)
     for i, idx in enumerate(valid_svg_indices):
@@ -227,7 +311,9 @@
 
     print(f"Valid SVG indices: {valid_svg_indices}")
     print(f"len valid svg indices: {len(valid_svg_indices)}")
+    print(f"len valid svg indices: {len(valid_svg_indices)}")
     print(f"Total scores: {total_scores}")
+    print(f"len total scores: {len(total_scores)}")
     print(f"len total scores: {len(total_scores)}")
 
     # Create dictionary mapping question IDs to details
