--- conflicted
+++ resolved
@@ -46,18 +46,12 @@
     elif "dial_length" in data_source:
         return dial_length.compute_score
     elif "integration_numeric" == data_source:
+    elif "integration_numeric" == data_source:
         return integration_numeric.compute_score
-<<<<<<< HEAD
     elif "llm_judge_integration" == data_source: # Formatting score comes from just being between <ANSWER> tags
         return llm_judge_integration.compute_score
     elif "llm_judge_integration_sympy" == data_source: # Formatting score comes from sympy parser
         return llm_judge_integration_sympy.compute_score
-=======
-    elif "llm_judge_integration_sympy" == data_source: # Formatting score comes from sympy parser
-        return llm_judge_integration_sympy.compute_score
-    elif "llm_judge_integration" == data_source: # Formatting score comes from just being between <ANSWER> tags
-        return llm_judge_integration.compute_score
->>>>>>> 7e198fde
     elif "integration" == data_source:
         return integration.compute_score
     elif "conf" == data_source:
